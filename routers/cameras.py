import asyncio
import multiprocessing as mp
import os
import time
from dataclasses import asdict, dataclass
from datetime import datetime, timezone
from threading import Lock
from typing import Optional, Any

import cv2
import httpx
import numpy as np
from dotenv import load_dotenv
from fastapi import APIRouter, Response
from fastapi.responses import HTMLResponse, StreamingResponse
from loguru import logger
from utils.db.base import CameraTraffic, bulk_insert_query
from utils.holidays import holiday_checker

# Configure logging
logger.add("./logs/multi-camera.log", rotation="1 week")
<<<<<<< HEAD
with open("./secrets/camera_login_secrets.txt", "r") as f:
=======
with open("/app/secrets/camera_login_secrets.txt", "r") as f:
>>>>>>> 44144b45
    camera_rtsp_password = f.read().strip()
load_dotenv()
# Constants
USERNAME = os.getenv("CAMERA_RTSP_USERNAME")
PASSWORD = camera_rtsp_password
NVR_IP_ADDRESS=os.getenv("NVR_IP_ADDRESS")
PORT = 554
VIDEO_FPS = 30
DETECTION_INTERVAL = 1.0  # Process detection every 1 second
BATCH_SIZE = 4  # Process cameras in batches
MAX_WORKERS = min(8, mp.cpu_count())  # Limit workers based on CPU cores
query_batch_size = 30


@dataclass
class DetectionResult:
    timestamp: str
    camera_name: str
    count: int
    location: str
    day_of_week: str
    is_holiday: bool
    direction: str
    # confidence_scores: int
    # bounding_boxes: list[list[float]]


TEST_DIRECTION = "Entry"
# Process pool for YOLO inference
YOLO_SERVICE_URL = "http://yolo_service:5000/detect"

# Create a single, reusable async client for performance
async_http_client = httpx.AsyncClient(timeout=10.0)
CAMERAS = {
    1: {
        "channel": 1,
        "name": "Third Floor Left",
        "location": "Third Floor",
    },
    2: {
        "channel": 2,
        "name": "Inner Reception",
        "location": "Ground Floor",
    },
    3: {
        "channel": 3,
        "name": "Exit Gate Wall",
        "location": "exit_gate",
    },
    4: {
        "channel": 4,
        "name": "Main Gate",
        "location": "main_entrance",
    },
    5: {
        "channel": 5,
        "name": "Third Floor Right",
        "location": "Third Floor",
    },
    6: {
        "channel": 6,
        "name": "First Floor Right",
        "location": "First Floor",
    },
    7: {
        "channel": 7,
        "name": "Ground Floor Right",
        "location": "Ground Floor",
    },
    8: {
        "channel": 8,
        "name": "Second Floor Right",
        "location": "Second Floor",
    },
    10: {
        "channel": 10,
        "name": "Main Entrance",
        "location": "main_entrance",
    },
    11: {
        "channel": 11,
        "name": "First Floor Stairs",
        "location": "First Floor",
    },
    12: {
        "channel": 12,
        "name": "Third Floor Stairs",
        "location": "Third Floor",
    },
    13: {
        "channel": 13,
        "name": "Front Left",
        "location": "Ground Floor",
    },
    14: {
        "channel": 14,
        "name": "Floor Right",
        "location": "Ground Floor",
    },
    15: {
        "channel": 15,
        "name": "Borehole",
        "location": "Borehole",
    },
    #  16: {
    #        "channel": 16,
    #       "ip": "192.168.1.90",
    #       "name": "Fourteenth Flight",
    #       "location": "stairway_14",
    #   },
    17: {
        "channel": 17,
        "name": "Fourth Floor Stairs",
        "location": "Fourth Floor",
    },
    18: {
        "channel": 18,
        "name": "Fourth Floor Left",
        "location": "Fourth Floor",
    },
    19: {
        "channel": 19,
        "name": "Ground Floor Stairs",
        "location": "Ground Floor",
    },
    20: {
        "channel": 20,
        "name": "Fourth Floor Right",
        "location": "Fourth Floor",
    },
    21: {
        "channel": 21,
        "name": "Exit Gate",
        "location": "exit_gate",
    },
    # Fish Eye with the altered_view
    # 22: {
    #    "channel": 22,
    # 
    #    "name": "Twentieth Flight",
    #    "location": "stairway_20",
    # },
    23: {
        "channel": 23,
        "name": "Restaurant 1",
        "location": "restaurant",
    },
    24: {
        "channel": 24,
        "name": "Second Floor Stairs",
        "location": "Second Floor",
    },
    25: {
        "channel": 25,
        "name": "Kitchen",
        "location": "restaurant",
    },
    26: {
        "channel": 26,
        "name": "Staff Entrance",
        "location": "yard",
    },
    27: {
        "channel": 27,
        "name": "Rear Wall",
        "location": "yard",
    },
    28: {
        "channel": 28,
        "name": "Server Room",
        "location": "Second Floor",
    },
    29: {
        "channel": 29,
        "name": "Restaurant 2",
        "location": "restaurant",
    },
    30: {
        "channel": 30,
        "name": "Reception",
        "location": "Ground Floor",
    },
    31: {
        "channel": 31,
        "name": "Ground Floor Left",
        "location": "Ground Floor",
    },
    32: {
        "channel": 32,
        "name": "First Floor Left",
        "location": "First Floor",
    },
}
 
detection_queue = asyncio.Queue(maxsize=100)
stream_active = True
current_frames: dict[int, Optional[bytes]] = {channel: None for channel in CAMERAS}
frame_locks: dict[int, Any] = {channel: asyncio.Lock() for channel in CAMERAS}

async def detection_processor():
    """Background task to process detection queue and send to database"""
    batch = []
    last_batch_time = time.time()

    while stream_active:
        try:
            # Wait for detection results or timeout
            try:
                detection = await asyncio.wait_for(detection_queue.get(), timeout=5.0)
                if detection:
                    batch.append(detection)
            except asyncio.TimeoutError:
                pass

            # Process batch if it's full or enough time has passed
            current_time = time.time()
            if (len(batch) >= 10) or (batch and (current_time - last_batch_time) > 30):
                if batch:
                    logger.info(batch)
                    await send_detections_to_database(batch)
                    batch.clear()
                    last_batch_time = current_time

        except ValueError as e:
            logger.error(f"Detection processor error: {str(e)}")
            await asyncio.sleep(1)


async def send_detections_to_database(detections: list[DetectionResult]):
    """Send detection batch to PostgreSQL database."""
    try:
        logger.info(f"received detections {detections}")
        detection_dicts = [asdict(detection) for detection in detections]
        # Placeholder for database insertion
        logger.info(f"Sending {len(detections)} detections to database")

        # Example of what the function call would look like:
        await bulk_insert_query(CameraTraffic, detection_dicts, query_batch_size)

    except ValueError as e:
        logger.error(f"Database insertion error: {str(e)}")


def generate_rtsp_url(camera: dict) -> list[str]:
    base_url = f"rtsp://{USERNAME}:{PASSWORD}@{NVR_IP_ADDRESS}:{PORT}"
    return [
        f"{base_url}/cam/realmonitor?channel={camera['channel']}&subtype=0",  # Dahua format
    ]


async def get_detections_from_service(frame: np.ndarray) -> Optional[dict]:
    """Encodes a frame and sends it to the YOLO service for detection."""
    try:
        # Encode the frame to JPEG format in memory
        is_success, buffer = cv2.imencode(".jpg", frame)
        if not is_success:
            logger.warning("Failed to encode frame to JPEG.")
            return None

        # Prepare the file for multipart/form-data upload
        files = {
            "file": (f"{datetime.now()}_frame.jpg", buffer.tobytes(), "image/jpeg")
        }

        # Make the async HTTP request
        response = await async_http_client.post(YOLO_SERVICE_URL, files=files)
        logger.info(response.json())
        if response:
            # Check for successful response
            response.raise_for_status()  # Raises an exception for 4xx/5xx errors

            return response
        else:
            pass
    except ValueError as e:
        logger.debug(f"HTTP request to YOLO service failed: {e}")
        return None
    except Exception as e:
        logger.debug(f"An unexpected error occurred when calling YOLO service: {e}")
        return None


@logger.catch()
async def capture_camera_frames(cam_id: int, camera_config: dict):
    """
    Background task to capture frames, inspired by the Flask app's resilience logic.
    """
    global current_frames

    rtsp_urls_to_try = generate_rtsp_url(camera_config)
    working_url = None
    last_detection_time = 0

    while stream_active:
        # --- Stage 1: Find a working URL (inspired by find_working_rtsp_url) ---
        if not working_url:
            for url in rtsp_urls_to_try:
                try:
                    cap_test = cv2.VideoCapture(url, cv2.CAP_FFMPEG)
                    if cap_test.isOpened():
                        success, _ = cap_test.read()
                        if success:
                            logger.success(f"Cam {cam_id}: Found working RTSP URL.")
                            working_url = url
                            cap_test.release()
                            break  # Exit the URL testing loop
                        else:
                            logger.warning(
                                f"Cam {cam_id}: URL opens but cannot read frames."
                            )
                    cap_test.release()
                except Exception as e:
                    logger.error(f"Cam {cam_id}: Exception during URL test: {e}")

            if not working_url:
                logger.error(
                    f"Cam {cam_id}: No working URL found after all attempts. Retrying in 30 seconds."
                )
                await asyncio.sleep(30)
                continue

        # --- Stage 2: Main Capture Loop (inspired by capture_frames) ---
        cap = cv2.VideoCapture(working_url)
        if not cap.isOpened():
            logger.error(f"Cam {cam_id}: Failed to reopen working URL. Resetting...")
            working_url = None
            await asyncio.sleep(10)
            continue

        logger.info(f"Cam {cam_id}: Successfully connected to stream.")
        consecutive_failures = 0
        max_consecutive_failures = 60  # e.g., 2 seconds of dropped frames at 30fps

        while stream_active:
            success, frame = cap.read()

            if not success or frame is None:
                consecutive_failures += 1
                if consecutive_failures > max_consecutive_failures:
                    logger.warning(
                        f"Cam {cam_id}: Stream lost (too many failed reads). Reconnecting."
                    )
                    break  # Break inner loop to trigger a reconnect
                await asyncio.sleep(0.01)  # Short sleep on frame drop
                continue

            consecutive_failures = 0  # Reset on successful read
            # 1. Encode frame for web streaming
            display_frame = cv2.resize(frame, (640, 480))
            _, buffer = cv2.imencode(
                ".jpg", display_frame, [cv2.IMWRITE_JPEG_QUALITY, 70]
            )

            # Use an asyncio.Lock for safe async access to the shared dictionary
            async with frame_locks[cam_id]:
                current_frames[cam_id] = buffer.tobytes()

            # 2. Send frame for YOLO detection at intervals
            current_time = time.time()
            if current_time - last_detection_time >= DETECTION_INTERVAL:
                last_detection_time = current_time
                detection_result = await get_detections_from_service(frame)
                logger.info(detection_result)

            await asyncio.sleep(1.0 / VIDEO_FPS)  # Control the loop speed

        cap.release()
        logger.info(f"Cam {cam_id}: Capture released. Will attempt to reconnect.")
        await asyncio.sleep(5)


async def handle_detection_result(future):
    """Handle the result of YOLO detection"""
    try:
        result = await future
        if result:  # Only queue if persons detected
            await detection_queue.put(result)
    except ValueError as e:
        logger.error(f"Error handling detection result: {str(e)}")


async def generate_frames(cam_id: int):
    """Generator function for streaming frames"""
    while True:
        async with frame_locks[cam_id]:
            frame = current_frames[cam_id]

        if frame:
            yield (b"--frame\r\nContent-Type: image/jpeg\r\n\r\n" + frame + b"\r\n")
        else:
            # Send placeholder image if no frame available
            placeholder = np.zeros((480, 640, 3), dtype=np.uint8)
            cv2.putText(
                placeholder,
                f"Camera {cam_id} Offline",
                (50, 240),
                cv2.FONT_HERSHEY_SIMPLEX,
                1,
                (255, 255, 255),
                2,
            )
            _, buffer = cv2.imencode(".jpg", placeholder)
            yield (
                b"--frame\r\nContent-Type: image/jpeg\r\n\r\n"
                + buffer.tobytes()
                + b"\r\n"
            )

        await asyncio.sleep(1.0 / VIDEO_FPS)


router = APIRouter(
    prefix="/cameras",
    tags=["camera_detections"],
    responses={401: {"description": "Not authorized"}},
)


@router.get("/home", response_class=HTMLResponse)
async def index():
    """Home page with all camera feeds"""
    camera_html = "".join(
        f"""
        <div class="camera">
            <h3>Camera {cam_id} - {config["name"]}</h3>
            <div class="camera-info">
                <span class="location">Location: {config["location"]}</span>
                <span class="ip">IP: {config["ip"]}</span>
            </div>
            <img src="/video/{cam_id}" alt="Camera {cam_id} Stream" loading="lazy">
        </div>
        """
        for cam_id, config in CAMERAS.items()
    )

    return f"""
    <!DOCTYPE html>
    <html>
    <head>
        <title>Optimized Multi-Camera Monitoring System</title>
        <meta name="viewport" content="width=device-width, initial-scale=1.0">
        <style>
            body {{ 
                font-family: 'Segoe UI', Tahoma, Geneva, Verdana, sans-serif; 
                margin: 0;
                padding: 20px;
                background: linear-gradient(135deg, #667eea 0%, #764ba2 100%);
                color: #333;
            }}
            .container {{
                max-width: 95%;
                margin: 0 auto;
            }}
            h1 {{ 
                color: white; 
                text-align: center;
                margin-bottom: 30px;
                text-shadow: 2px 2px 4px rgba(0,0,0,0.3);
                font-size: 2.5em;
            }}
            .stats {{
                background: rgba(255,255,255,0.1);
                backdrop-filter: blur(10px);
                border-radius: 15px;
                padding: 20px;
                margin-bottom: 30px;
                text-align: center;
                color: white;
            }}
            .camera-grid {{
                display: grid;
                grid-template-columns: repeat(auto-fill, minmax(400px, 1fr));
                gap: 25px;
            }}
            .camera {{
                background: rgba(255,255,255,0.95);
                backdrop-filter: blur(10px);
                border-radius: 15px;
                padding: 20px;
                box-shadow: 0 8px 32px rgba(0,0,0,0.1);
                transition: transform 0.3s ease, box-shadow 0.3s ease;
            }}
            .camera:hover {{
                transform: translateY(-5px);
                box-shadow: 0 12px 40px rgba(0,0,0,0.15);
            }}
            .camera h3 {{
                margin: 0 0 10px 0;
                font-size: 18px;
                color: #333;
                border-bottom: 2px solid #667eea;
                padding-bottom: 5px;
            }}
            .camera-info {{
                display: flex;
                justify-content: space-between;
                margin-bottom: 15px;
                font-size: 12px;
                color: #666;
            }}
            .camera img {{
                width: 100%;
                height: auto;
                max-height: 300px;
                border-radius: 10px;
                box-shadow: 0 4px 8px rgba(0,0,0,0.1);
            }}
            .status {{
                display: inline-block;
                padding: 4px 8px;
                border-radius: 20px;
                font-size: 11px;
                font-weight: bold;
                background: #4CAF50;
                color: white;
                margin-left: 10px;
            }}
            @media (max-width: 768px) {{
                .camera-grid {{
                    grid-template-columns: 1fr;
                }}
                h1 {{
                    font-size: 2em;
                }}
            }}
        </style>
    </head>
    <body>
        <div class="container">
            <h1>🎥 Lantern Seviced Apartments</h1>
            <div class="stats">
                <h3>System Status</h3>
                <p><strong>{len(CAMERAS)}</strong> Cameras Active |
                   <strong>Real-time</strong> Person Detection | 
                   <strong>AI-Powered</strong> Analytics</p>
            </div>
            <div class="camera-grid">
                {camera_html}
            </div>
        </div>
        <script>
            // Auto-refresh detection status
            setInterval(() => {{
                fetch('/api/status')
                    .then(response => response.json())
                    .then(data => {{
                        console.log('System status:', data);
                    }})
                    .catch(err => console.log('Status check failed'));
            }}, 30000);
        </script>
    </body>
    </html>
    """


@router.get("/video/{cam_id}")
async def video_feed(cam_id: int):
    """Video streaming endpoint for individual cameras"""
    if cam_id not in CAMERAS:
        return Response("Camera not found", status_code=404)

    return StreamingResponse(
        generate_frames(cam_id),
        media_type="multipart/x-mixed-replace; boundary=frame",
        headers={"Cache-Control": "no-cache, no-store, must-revalidate"},
    )


@router.get("/api/status")
async def get_status():
    """API endpoint to get system status"""
    active_cameras = sum(1 for frame in current_frames.values() if frame is not None)

    return {
        "total_cameras": len(CAMERAS),
        "active_cameras": active_cameras,
        "detection_queue_size": detection_queue.qsize(),
        "timestamp": datetime.now(timezone.utc).isoformat(),
    }


"""
if __name__ == "__main__":
    # Set multiprocessing start method
    mp.set_start_method("spawn", force=True)

    uvicorn.run(
        app,
        host="0.0.0.0",
        port=6000,
        log_level="info",
        timeout_keep_alive=300,
        reload=True,
    )"""<|MERGE_RESOLUTION|>--- conflicted
+++ resolved
@@ -19,11 +19,9 @@
 
 # Configure logging
 logger.add("./logs/multi-camera.log", rotation="1 week")
-<<<<<<< HEAD
 with open("./secrets/camera_login_secrets.txt", "r") as f:
-=======
-with open("/app/secrets/camera_login_secrets.txt", "r") as f:
->>>>>>> 44144b45
+
+
     camera_rtsp_password = f.read().strip()
 load_dotenv()
 # Constants
