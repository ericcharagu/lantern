# FILE: app/main.py

import asyncio
from contextlib import asynccontextmanager
from concurrent.futures import ProcessPoolExecutor

from fastapi import FastAPI, Request
from fastapi.middleware.cors import CORSMiddleware
from fastapi.staticfiles import StaticFiles
from fastapi.templating import Jinja2Templates
from loguru import logger
<<<<<<< HEAD

from config import settings
from routers import auth, cameras, analysis, webhooks  # Import all your routers
=======
from middleware.auth_middleware import auth_middleware
from config import settings
from routers import (
    auth,
    analysis,
    cameras,
    webhooks,
    internal,
    dashboard,
)  # Import all your routers
>>>>>>> 44144b45
from routers.cameras import (
    MAX_WORKERS,
    CAMERAS,
    BATCH_SIZE,
    capture_camera_frames,
    detection_processor,
)
from services.nightly_services import nightly_report_task

# =============================================================================
# LIFESPAN MANAGER
# =============================================================================
@asynccontextmanager
async def lifespan(app: FastAPI):
    """Manages application-wide startup and shutdown events."""
    logger.info("Application starting up...")

    # Initialize and assign the process pool for YOLO tasks
    # process_pool = ProcessPoolExecutor(max_workers=MAX_WORKERS)
    # cameras.process_pool = process_pool
    # logger.info(f"Process pool initialized with {MAX_WORKERS} workers.")

    # Start background tasks for camera processing
    asyncio.create_task(detection_processor())
    logger.info("Detection processor background task started.")
    
    # Start the nightly reporting service
    asyncio.create_task(nightly_report_task())
    logger.info("Nightly report background task started.")
    for i in range(0, len(CAMERAS), BATCH_SIZE):
        batch_cameras = dict(list(CAMERAS.items())[i : i + BATCH_SIZE])
        for cam_id, config in batch_cameras.items():
            asyncio.create_task(capture_camera_frames(cam_id, config))
        await asyncio.sleep(1)
    logger.info(f"Started {len(CAMERAS)} camera capture tasks.")

    yield

    logger.info("Application shutting down...")
    cameras.stream_active = False
    logger.info("Signaled all camera streams to stop.")
    # Clean up the httpx client
    await cameras.async_http_client.aclose()
    logger.info("HTTPX client has been closed.")
    logger.info("Application shutdown complete.")


# =============================================================================
# FASTAPI APP INITIALIZATION AND ASSEMBLY
# =============================================================================

# Initialize the FastAPI app with the lifespan manager
app = FastAPI(title=settings.APP_NAME, lifespan=lifespan)

# 1. Add Middleware
app.add_middleware(
    CORSMiddleware,
    allow_origins=["*"],
    allow_credentials=True,
    allow_methods=["*"],
    allow_headers=["*"],
)
# Auth Middleware
app.middleware("http")(auth_middleware)

# 2. Mount Static Files and Templates
app.mount("/static", StaticFiles(directory="./static"), name="static")
templates = Jinja2Templates(directory="templates")

# 3. Include Routers
# This is where you connect all your endpoint logic.
app.include_router(auth.router)
app.include_router(cameras.router)
app.include_router(analysis.router)
app.include_router(webhooks.router)
app.include_router(internal.router)
app.include_router(dashboard.router)


# 4. Add a simple root endpoint for a basic health check
@app.get("/")
async def root(request: Request):
    """A simple root endpoint to confirm the API is running."""
    return {
        "message": "Welcome to the Foot Traffic Analytics API",
        "docs_url": request.url_for("swagger_ui_html"),
    }<|MERGE_RESOLUTION|>--- conflicted
+++ resolved
@@ -9,11 +9,6 @@
 from fastapi.staticfiles import StaticFiles
 from fastapi.templating import Jinja2Templates
 from loguru import logger
-<<<<<<< HEAD
-
-from config import settings
-from routers import auth, cameras, analysis, webhooks  # Import all your routers
-=======
 from middleware.auth_middleware import auth_middleware
 from config import settings
 from routers import (
@@ -23,8 +18,7 @@
     webhooks,
     internal,
     dashboard,
-)  # Import all your routers
->>>>>>> 44144b45
+)
 from routers.cameras import (
     MAX_WORKERS,
     CAMERAS,
