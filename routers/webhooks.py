--- conflicted
+++ resolved
@@ -5,18 +5,6 @@
 import os
 from typing import Any, Optional
 import uuid
-<<<<<<< HEAD
-import valkey
-from ollama import AsyncClient
-from fastapi import APIRouter, Depends, BackgroundTasks, HTTPException, status, Request
-from fastapi.responses import JSONResponse
-from fastapi import Query
-from typing import Optional
-
-from schemas import AnalysisRequest, AnalysisJob
-from dependancies import get_valkey_client, get_ollama_client
-from services.analysis_service import process_analysis_in_background
-=======
 
 from fastapi import APIRouter, BackgroundTasks, HTTPException, Query, Request
 from fastapi.responses import PlainTextResponse
@@ -26,7 +14,7 @@
 from services.analysis_service import gen_response
 from utils.text_processing import convert_llm_output_to_readable
 from utils.whatsapp.whatsapp import whatsapp_messenger
->>>>>>> 44144b45
+
 
 # Add logging path
 logger.add("./logs/webhooks.log", rotation="1 week")
@@ -38,9 +26,10 @@
 # Ensure media directory exists
 os.makedirs("media_files", exist_ok=True)
 
+
 # Load secrets securely from environment variables
 VERIFY_TOKEN = os.getenv("WHATSAPP_VERIFY_TOKEN")
-with open(file="/app/secrets/whatsapp_secrets.txt", mode="r") as f:
+with open(file="./secrets/whatsapp_secrets.txt", mode="r") as f:
     APP_SECRET = f.read().strip()
 
 
@@ -56,11 +45,6 @@
 
     return hmac.compare_digest(expected_signature, signature)
 
-<<<<<<< HEAD
-@router.post("/webhooks", name = "recieve_whatsapp_request")
-async def process_whatsapp_request(request: Request):
-=======
->>>>>>> 44144b45
 
 async def process_message_in_background(
     request: Request,
@@ -117,6 +101,7 @@
     # if not verify_signature(await request.body(), signature):
     #     raise HTTPException(status_code=403, detail="Invalid signature")
 
+
     try:
         data = await request.json()
         if not data.get("entry"):
